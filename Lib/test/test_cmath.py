from test.support import requires_IEEE_754, cpython_only
from test.test_math import parse_testfile, test_file
import test.test_math as test_math
import unittest
import cmath, math
from cmath import phase, polar, rect, pi
import platform
import sys


INF = float('inf')
NAN = float('nan')

complex_zeros = [complex(x, y) for x in [0.0, -0.0] for y in [0.0, -0.0]]
complex_infinities = [complex(x, y) for x, y in [
        (INF, 0.0),  # 1st quadrant
        (INF, 2.3),
        (INF, INF),
        (2.3, INF),
        (0.0, INF),
        (-0.0, INF), # 2nd quadrant
        (-2.3, INF),
        (-INF, INF),
        (-INF, 2.3),
        (-INF, 0.0),
        (-INF, -0.0), # 3rd quadrant
        (-INF, -2.3),
        (-INF, -INF),
        (-2.3, -INF),
        (-0.0, -INF),
        (0.0, -INF), # 4th quadrant
        (2.3, -INF),
        (INF, -INF),
        (INF, -2.3),
        (INF, -0.0)
        ]]
complex_nans = [complex(x, y) for x, y in [
        (NAN, -INF),
        (NAN, -2.3),
        (NAN, -0.0),
        (NAN, 0.0),
        (NAN, 2.3),
        (NAN, INF),
        (-INF, NAN),
        (-2.3, NAN),
        (-0.0, NAN),
        (0.0, NAN),
        (2.3, NAN),
        (INF, NAN)
        ]]

class CMathTests(unittest.TestCase):
    # TODO: RUSTPYTHON:
    # Uncomment when functions have been added. Temporarily
    # commented out to allow incremented addition of functions.
    #
    # list of all functions in cmath
    test_functions = [getattr(cmath, fname) for fname in [
<<<<<<< HEAD
        'sin','cos','log','log10','sqrt','acosh','tan','tanh', 'sinh', 'cosh'
        # 'exp','acos','asin','asinh',
        # 'atan','atanh'
=======
        'sin','cos','log','log10','sqrt','acosh','tan','tanh','asinh', 'atan', 'atanh'
        # 'exp','acos','asin',
        # 'sinh','cosh'
>>>>>>> 7d859f54
        ]]
    # test first and second arguments independently for 2-argument log
    # test_functions.append(lambda x : cmath.log(x, 1729. + 0j))
    # test_functions.append(lambda x : cmath.log(14.-27j, x))

    def setUp(self):
        self.test_values = open(test_file)

    def tearDown(self):
        self.test_values.close()

    def assertFloatIdentical(self, x, y):
        """Fail unless floats x and y are identical, in the sense that:
        (1) both x and y are nans, or
        (2) both x and y are infinities, with the same sign, or
        (3) both x and y are zeros, with the same sign, or
        (4) x and y are both finite and nonzero, and x == y

        """
        msg = 'floats {!r} and {!r} are not identical'

        if math.isnan(x) or math.isnan(y):
            if math.isnan(x) and math.isnan(y):
                return
        elif x == y:
            if x != 0.0:
                return
            # both zero; check that signs match
            elif math.copysign(1.0, x) == math.copysign(1.0, y):
                return
            else:
                msg += ': zeros have different signs'
        self.fail(msg.format(x, y))

    def assertComplexIdentical(self, x, y):
        """Fail unless complex numbers x and y have equal values and signs.

        In particular, if x and y both have real (or imaginary) part
        zero, but the zeros have different signs, this test will fail.

        """
        self.assertFloatIdentical(x.real, y.real)
        self.assertFloatIdentical(x.imag, y.imag)

    def rAssertAlmostEqual(self, a, b, rel_err = 2e-15, abs_err = 5e-323,
                           msg=None):
        """Fail if the two floating-point numbers are not almost equal.

        Determine whether floating-point values a and b are equal to within
        a (small) rounding error.  The default values for rel_err and
        abs_err are chosen to be suitable for platforms where a float is
        represented by an IEEE 754 double.  They allow an error of between
        9 and 19 ulps.
        """

        # special values testing
        if math.isnan(a):
            if math.isnan(b):
                return
            self.fail(msg or '{!r} should be nan'.format(b))

        if math.isinf(a):
            if a == b:
                return
            self.fail(msg or 'finite result where infinity expected: '
                      'expected {!r}, got {!r}'.format(a, b))

        # if both a and b are zero, check whether they have the same sign
        # (in theory there are examples where it would be legitimate for a
        # and b to have opposite signs; in practice these hardly ever
        # occur).
        if not a and not b:
            if math.copysign(1., a) != math.copysign(1., b):
                self.fail(msg or 'zero has wrong sign: expected {!r}, '
                          'got {!r}'.format(a, b))

        # if a-b overflows, or b is infinite, return False.  Again, in
        # theory there are examples where a is within a few ulps of the
        # max representable float, and then b could legitimately be
        # infinite.  In practice these examples are rare.
        try:
            absolute_error = abs(b-a)
        except OverflowError:
            pass
        else:
            # test passes if either the absolute error or the relative
            # error is sufficiently small.  The defaults amount to an
            # error of between 9 ulps and 19 ulps on an IEEE-754 compliant
            # machine.
            if absolute_error <= max(abs_err, rel_err * abs(a)):
                return
        self.fail(msg or
                  '{!r} and {!r} are not sufficiently close'.format(a, b))

    def test_constants(self):
        e_expected = 2.71828182845904523536
        pi_expected = 3.14159265358979323846
        self.assertAlmostEqual(cmath.pi, pi_expected, places=9,
            msg="cmath.pi is {}; should be {}".format(cmath.pi, pi_expected))
        self.assertAlmostEqual(cmath.e, e_expected, places=9,
            msg="cmath.e is {}; should be {}".format(cmath.e, e_expected))

    # TODO: RUSTPYTHON
    @unittest.expectedFailure
    def test_infinity_and_nan_constants(self):
        self.assertEqual(cmath.inf.real, math.inf)
        self.assertEqual(cmath.inf.imag, 0.0)
        self.assertEqual(cmath.infj.real, 0.0)
        self.assertEqual(cmath.infj.imag, math.inf)

        self.assertTrue(math.isnan(cmath.nan.real))
        self.assertEqual(cmath.nan.imag, 0.0)
        self.assertEqual(cmath.nanj.real, 0.0)
        self.assertTrue(math.isnan(cmath.nanj.imag))

        # Check consistency with reprs.
        self.assertEqual(repr(cmath.inf), "inf")
        self.assertEqual(repr(cmath.infj), "infj")
        self.assertEqual(repr(cmath.nan), "nan")
        self.assertEqual(repr(cmath.nanj), "nanj")

    def test_user_object(self):
        # Test automatic calling of __complex__ and __float__ by cmath
        # functions

        # some random values to use as test values; we avoid values
        # for which any of the functions in cmath is undefined
        # (i.e. 0., 1., -1., 1j, -1j) or would cause overflow
        cx_arg = 4.419414439 + 1.497100113j
        flt_arg = -6.131677725

        # a variety of non-complex numbers, used to check that
        # non-complex return values from __complex__ give an error
        non_complexes = ["not complex", 1, 5, 2., None,
                         object(), NotImplemented]

        # Now we introduce a variety of classes whose instances might
        # end up being passed to the cmath functions

        # usual case: new-style class implementing __complex__
        class MyComplex(object):
            def __init__(self, value):
                self.value = value
            def __complex__(self):
                return self.value

        # old-style class implementing __complex__
        class MyComplexOS:
            def __init__(self, value):
                self.value = value
            def __complex__(self):
                return self.value

        # classes for which __complex__ raises an exception
        class SomeException(Exception):
            pass
        class MyComplexException(object):
            def __complex__(self):
                raise SomeException
        class MyComplexExceptionOS:
            def __complex__(self):
                raise SomeException

        # some classes not providing __float__ or __complex__
        class NeitherComplexNorFloat(object):
            pass
        class NeitherComplexNorFloatOS:
            pass
        class Index:
            def __int__(self): return 2
            def __index__(self): return 2
        class MyInt:
            def __int__(self): return 2

        # other possible combinations of __float__ and __complex__
        # that should work
        class FloatAndComplex(object):
            def __float__(self):
                return flt_arg
            def __complex__(self):
                return cx_arg
        class FloatAndComplexOS:
            def __float__(self):
                return flt_arg
            def __complex__(self):
                return cx_arg
        class JustFloat(object):
            def __float__(self):
                return flt_arg
        class JustFloatOS:
            def __float__(self):
                return flt_arg

        for f in self.test_functions:
            # usual usage
            self.assertEqual(f(MyComplex(cx_arg)), f(cx_arg))
            self.assertEqual(f(MyComplexOS(cx_arg)), f(cx_arg))
            # other combinations of __float__ and __complex__
            self.assertEqual(f(FloatAndComplex()), f(cx_arg))
            self.assertEqual(f(FloatAndComplexOS()), f(cx_arg))
            self.assertEqual(f(JustFloat()), f(flt_arg))
            self.assertEqual(f(JustFloatOS()), f(flt_arg))
            self.assertEqual(f(Index()), f(int(Index())))
            # TypeError should be raised for classes not providing
            # either __complex__ or __float__, even if they provide
            # __int__ or __index__.  An old-style class
            # currently raises AttributeError instead of a TypeError;
            # this could be considered a bug.
            self.assertRaises(TypeError, f, NeitherComplexNorFloat())
            self.assertRaises(TypeError, f, MyInt())
            self.assertRaises(Exception, f, NeitherComplexNorFloatOS())
            # non-complex return value from __complex__ -> TypeError
            for bad_complex in non_complexes:
                self.assertRaises(TypeError, f, MyComplex(bad_complex))
                self.assertRaises(TypeError, f, MyComplexOS(bad_complex))
            # exceptions in __complex__ should be propagated correctly
            self.assertRaises(SomeException, f, MyComplexException())
            self.assertRaises(SomeException, f, MyComplexExceptionOS())

    def test_input_type(self):
        # ints should be acceptable inputs to all cmath
        # functions, by virtue of providing a __float__ method
        for f in self.test_functions:
            for arg in [2, 2.]:
                self.assertEqual(f(arg), f(arg.__float__()))

        # but strings should give a TypeError
        for f in self.test_functions:
            for arg in ["a", "long_string", "0", "1j", ""]:
                self.assertRaises(TypeError, f, arg)

    def test_cmath_matches_math(self):
        # check that corresponding cmath and math functions are equal
        # for floats in the appropriate range

        # test_values in (0, 1)
        test_values = [0.01, 0.1, 0.2, 0.5, 0.9, 0.99]

        # test_values for functions defined on [-1., 1.]
        unit_interval = test_values + [-x for x in test_values] + \
            [0., 1., -1.]

        # test_values for log, log10, sqrt
        positive = test_values + [1.] + [1./x for x in test_values]
        nonnegative = [0.] + positive

        # test_values for functions defined on the whole real line
        real_line = [0.] + positive + [-x for x in positive]

        test_functions = {
            'acos' : unit_interval,
            'asin' : unit_interval,
            'atan' : real_line,
            'cos' : real_line,
            'cosh' : real_line,
            'exp' : real_line,
            'log' : positive,
            'log10' : positive,
            'sin' : real_line,
            'sinh' : real_line,
            'sqrt' : nonnegative,
            'tan' : real_line,
            'tanh' : real_line
        }

        for fn, values in test_functions.items():
            float_fn = getattr(math, fn)
            # TODO: RUSTPYTHON replace with 'complex_fn = getattr(cmath, fn)'
            # when all functions have been added.
            complex_fn = getattr(cmath, fn, None)
            if complex_fn is None:
                continue
            for v in values:
                z = complex_fn(v)
                self.rAssertAlmostEqual(float_fn(v), z.real)
                self.assertEqual(0., z.imag)

        # test two-argument version of log with various bases
        for base in [0.5, 2., 10.]:
            for v in positive:
                z = cmath.log(v, base)
                self.rAssertAlmostEqual(math.log(v, base), z.real)
                self.assertEqual(0., z.imag)

    # TODO: RUSTPYTHON
    @unittest.expectedFailure
    @requires_IEEE_754
    def test_specific_values(self):
        # Some tests need to be skipped on ancient OS X versions.
        # See issue #27953.
        SKIP_ON_TIGER = {'tan0064'}

        osx_version = None
        if sys.platform == 'darwin':
            version_txt = platform.mac_ver()[0]
            try:
                osx_version = tuple(map(int, version_txt.split('.')))
            except ValueError:
                pass

        def rect_complex(z):
            """Wrapped version of rect that accepts a complex number instead of
            two float arguments."""
            return cmath.rect(z.real, z.imag)

        def polar_complex(z):
            """Wrapped version of polar that returns a complex number instead of
            two floats."""
            return complex(*polar(z))

        for id, fn, ar, ai, er, ei, flags in parse_testfile(test_file):
            arg = complex(ar, ai)
            expected = complex(er, ei)

            # Skip certain tests on OS X 10.4.
            if osx_version is not None and osx_version < (10, 5):
                if id in SKIP_ON_TIGER:
                    continue

            if fn == 'rect':
                function = rect_complex
            elif fn == 'polar':
                function = polar_complex
            else:
                function = getattr(cmath, fn)
            if 'divide-by-zero' in flags or 'invalid' in flags:
                try:
                    actual = function(arg)
                except ValueError:
                    continue
                else:
                    self.fail('ValueError not raised in test '
                          '{}: {}(complex({!r}, {!r}))'.format(id, fn, ar, ai))

            if 'overflow' in flags:
                try:
                    actual = function(arg)
                except OverflowError:
                    continue
                else:
                    self.fail('OverflowError not raised in test '
                          '{}: {}(complex({!r}, {!r}))'.format(id, fn, ar, ai))

            actual = function(arg)

            if 'ignore-real-sign' in flags:
                actual = complex(abs(actual.real), actual.imag)
                expected = complex(abs(expected.real), expected.imag)
            if 'ignore-imag-sign' in flags:
                actual = complex(actual.real, abs(actual.imag))
                expected = complex(expected.real, abs(expected.imag))

            # for the real part of the log function, we allow an
            # absolute error of up to 2e-15.
            if fn in ('log', 'log10'):
                real_abs_err = 2e-15
            else:
                real_abs_err = 5e-323

            error_message = (
                '{}: {}(complex({!r}, {!r}))\n'
                'Expected: complex({!r}, {!r})\n'
                'Received: complex({!r}, {!r})\n'
                'Received value insufficiently close to expected value.'
                ).format(id, fn, ar, ai,
                     expected.real, expected.imag,
                     actual.real, actual.imag)
            self.rAssertAlmostEqual(expected.real, actual.real,
                                        abs_err=real_abs_err,
                                        msg=error_message)
            self.rAssertAlmostEqual(expected.imag, actual.imag,
                                        msg=error_message)

    def check_polar(self, func):
        def check(arg, expected):
            got = func(arg)
            for e, g in zip(expected, got):
                self.rAssertAlmostEqual(e, g)
        check(0, (0., 0.))
        check(1, (1., 0.))
        check(-1, (1., pi))
        check(1j, (1., pi / 2))
        check(-3j, (3., -pi / 2))
        inf = float('inf')
        check(complex(inf, 0), (inf, 0.))
        check(complex(-inf, 0), (inf, pi))
        check(complex(3, inf), (inf, pi / 2))
        check(complex(5, -inf), (inf, -pi / 2))
        check(complex(inf, inf), (inf, pi / 4))
        check(complex(inf, -inf), (inf, -pi / 4))
        check(complex(-inf, inf), (inf, 3 * pi / 4))
        check(complex(-inf, -inf), (inf, -3 * pi / 4))
        nan = float('nan')
        check(complex(nan, 0), (nan, nan))
        check(complex(0, nan), (nan, nan))
        check(complex(nan, nan), (nan, nan))
        check(complex(inf, nan), (inf, nan))
        check(complex(-inf, nan), (inf, nan))
        check(complex(nan, inf), (inf, nan))
        check(complex(nan, -inf), (inf, nan))

    def test_polar(self):
        self.check_polar(polar)

    @cpython_only
    def test_polar_errno(self):
        # Issue #24489: check a previously set C errno doesn't disturb polar()
        from _testcapi import set_errno
        def polar_with_errno_set(z):
            set_errno(11)
            try:
                return polar(z)
            finally:
                set_errno(0)
        self.check_polar(polar_with_errno_set)

    def test_phase(self):
        self.assertAlmostEqual(phase(0), 0.)
        self.assertAlmostEqual(phase(1.), 0.)
        self.assertAlmostEqual(phase(-1.), pi)
        self.assertAlmostEqual(phase(-1.+1E-300j), pi)
        self.assertAlmostEqual(phase(-1.-1E-300j), -pi)
        self.assertAlmostEqual(phase(1j), pi/2)
        self.assertAlmostEqual(phase(-1j), -pi/2)

        # zeros
        self.assertEqual(phase(complex(0.0, 0.0)), 0.0)
        self.assertEqual(phase(complex(0.0, -0.0)), -0.0)
        self.assertEqual(phase(complex(-0.0, 0.0)), pi)
        self.assertEqual(phase(complex(-0.0, -0.0)), -pi)

        # infinities
        self.assertAlmostEqual(phase(complex(-INF, -0.0)), -pi)
        self.assertAlmostEqual(phase(complex(-INF, -2.3)), -pi)
        self.assertAlmostEqual(phase(complex(-INF, -INF)), -0.75*pi)
        self.assertAlmostEqual(phase(complex(-2.3, -INF)), -pi/2)
        self.assertAlmostEqual(phase(complex(-0.0, -INF)), -pi/2)
        self.assertAlmostEqual(phase(complex(0.0, -INF)), -pi/2)
        self.assertAlmostEqual(phase(complex(2.3, -INF)), -pi/2)
        self.assertAlmostEqual(phase(complex(INF, -INF)), -pi/4)
        self.assertEqual(phase(complex(INF, -2.3)), -0.0)
        self.assertEqual(phase(complex(INF, -0.0)), -0.0)
        self.assertEqual(phase(complex(INF, 0.0)), 0.0)
        self.assertEqual(phase(complex(INF, 2.3)), 0.0)
        self.assertAlmostEqual(phase(complex(INF, INF)), pi/4)
        self.assertAlmostEqual(phase(complex(2.3, INF)), pi/2)
        self.assertAlmostEqual(phase(complex(0.0, INF)), pi/2)
        self.assertAlmostEqual(phase(complex(-0.0, INF)), pi/2)
        self.assertAlmostEqual(phase(complex(-2.3, INF)), pi/2)
        self.assertAlmostEqual(phase(complex(-INF, INF)), 0.75*pi)
        self.assertAlmostEqual(phase(complex(-INF, 2.3)), pi)
        self.assertAlmostEqual(phase(complex(-INF, 0.0)), pi)

        # real or imaginary part NaN
        for z in complex_nans:
            self.assertTrue(math.isnan(phase(z)))

    def test_abs(self):
        # zeros
        for z in complex_zeros:
            self.assertEqual(abs(z), 0.0)

        # infinities
        for z in complex_infinities:
            self.assertEqual(abs(z), INF)

        # real or imaginary part NaN
        self.assertEqual(abs(complex(NAN, -INF)), INF)
        self.assertTrue(math.isnan(abs(complex(NAN, -2.3))))
        self.assertTrue(math.isnan(abs(complex(NAN, -0.0))))
        self.assertTrue(math.isnan(abs(complex(NAN, 0.0))))
        self.assertTrue(math.isnan(abs(complex(NAN, 2.3))))
        self.assertEqual(abs(complex(NAN, INF)), INF)
        self.assertEqual(abs(complex(-INF, NAN)), INF)
        self.assertTrue(math.isnan(abs(complex(-2.3, NAN))))
        self.assertTrue(math.isnan(abs(complex(-0.0, NAN))))
        self.assertTrue(math.isnan(abs(complex(0.0, NAN))))
        self.assertTrue(math.isnan(abs(complex(2.3, NAN))))
        self.assertEqual(abs(complex(INF, NAN)), INF)
        self.assertTrue(math.isnan(abs(complex(NAN, NAN))))

    # TODO: RUSTPYTHON
    @unittest.expectedFailure
    @requires_IEEE_754
    def test_abs_overflows(self):
        # result overflows
        self.assertRaises(OverflowError, abs, complex(1.4e308, 1.4e308))

    def assertCEqual(self, a, b):
        eps = 1E-7
        if abs(a.real - b[0]) > eps or abs(a.imag - b[1]) > eps:
            self.fail((a ,b))

    def test_rect(self):
        self.assertCEqual(rect(0, 0), (0, 0))
        self.assertCEqual(rect(1, 0), (1., 0))
        self.assertCEqual(rect(1, -pi), (-1., 0))
        self.assertCEqual(rect(1, pi/2), (0, 1.))
        self.assertCEqual(rect(1, -pi/2), (0, -1.))

    def test_isfinite(self):
        real_vals = [float('-inf'), -2.3, -0.0,
                     0.0, 2.3, float('inf'), float('nan')]
        for x in real_vals:
            for y in real_vals:
                z = complex(x, y)
                self.assertEqual(cmath.isfinite(z),
                                  math.isfinite(x) and math.isfinite(y))

    def test_isnan(self):
        self.assertFalse(cmath.isnan(1))
        self.assertFalse(cmath.isnan(1j))
        self.assertFalse(cmath.isnan(INF))
        self.assertTrue(cmath.isnan(NAN))
        self.assertTrue(cmath.isnan(complex(NAN, 0)))
        self.assertTrue(cmath.isnan(complex(0, NAN)))
        self.assertTrue(cmath.isnan(complex(NAN, NAN)))
        self.assertTrue(cmath.isnan(complex(NAN, INF)))
        self.assertTrue(cmath.isnan(complex(INF, NAN)))

    def test_isinf(self):
        self.assertFalse(cmath.isinf(1))
        self.assertFalse(cmath.isinf(1j))
        self.assertFalse(cmath.isinf(NAN))
        self.assertTrue(cmath.isinf(INF))
        self.assertTrue(cmath.isinf(complex(INF, 0)))
        self.assertTrue(cmath.isinf(complex(0, INF)))
        self.assertTrue(cmath.isinf(complex(INF, INF)))
        self.assertTrue(cmath.isinf(complex(NAN, INF)))
        self.assertTrue(cmath.isinf(complex(INF, NAN)))

    @requires_IEEE_754
    def testTanhSign(self):
        for z in complex_zeros:
            self.assertComplexIdentical(cmath.tanh(z), z)

    @requires_IEEE_754
    def testSinhSign(self):
        for z in complex_zeros:
            self.assertComplexIdentical(cmath.sinh(z), z)

    @requires_IEEE_754
    def testCoshSign(self):
        for z in complex_zeros:
            # since we are only dealing with complex zeros for the test
            # this is an easy way to get the imaginary sign
            imaginary = 0.0 * z.real * z.imag
            self.assertComplexIdentical(cmath.cosh(z), complex(1.0, imaginary)) 

    # The algorithm used for atan and atanh makes use of the system
    # log1p function; If that system function doesn't respect the sign
    # of zero, then atan and atanh will also have difficulties with
    # the sign of complex zeros.
    # TODO: RUSTPYTHON
    @unittest.expectedFailure
    @requires_IEEE_754
    def testAtanSign(self):
        for z in complex_zeros:
            self.assertComplexIdentical(cmath.atan(z), z)

    # TODO: RUSTPYTHON
    @unittest.expectedFailure
    @requires_IEEE_754
    def testAtanhSign(self):
        for z in complex_zeros:
            self.assertComplexIdentical(cmath.atanh(z), z)


class IsCloseTests(test_math.IsCloseTests):
    isclose = cmath.isclose

    def test_reject_complex_tolerances(self):
        with self.assertRaises(TypeError):
            self.isclose(1j, 1j, rel_tol=1j)

        with self.assertRaises(TypeError):
            self.isclose(1j, 1j, abs_tol=1j)

        with self.assertRaises(TypeError):
            self.isclose(1j, 1j, rel_tol=1j, abs_tol=1j)

    def test_complex_values(self):
        # test complex values that are close to within 12 decimal places
        complex_examples = [(1.0+1.0j, 1.000000000001+1.0j),
                            (1.0+1.0j, 1.0+1.000000000001j),
                            (-1.0+1.0j, -1.000000000001+1.0j),
                            (1.0-1.0j, 1.0-0.999999999999j),
                            ]

        self.assertAllClose(complex_examples, rel_tol=1e-12)
        self.assertAllNotClose(complex_examples, rel_tol=1e-13)

    def test_complex_near_zero(self):
        # test values near zero that are near to within three decimal places
        near_zero_examples = [(0.001j, 0),
                              (0.001, 0),
                              (0.001+0.001j, 0),
                              (-0.001+0.001j, 0),
                              (0.001-0.001j, 0),
                              (-0.001-0.001j, 0),
                              ]

        self.assertAllClose(near_zero_examples, abs_tol=1.5e-03)
        self.assertAllNotClose(near_zero_examples, abs_tol=0.5e-03)

        self.assertIsClose(0.001-0.001j, 0.001+0.001j, abs_tol=2e-03)
        self.assertIsNotClose(0.001-0.001j, 0.001+0.001j, abs_tol=1e-03)


if __name__ == "__main__":
    unittest.main()<|MERGE_RESOLUTION|>--- conflicted
+++ resolved
@@ -56,15 +56,8 @@
     #
     # list of all functions in cmath
     test_functions = [getattr(cmath, fname) for fname in [
-<<<<<<< HEAD
-        'sin','cos','log','log10','sqrt','acosh','tan','tanh', 'sinh', 'cosh'
-        # 'exp','acos','asin','asinh',
-        # 'atan','atanh'
-=======
-        'sin','cos','log','log10','sqrt','acosh','tan','tanh','asinh', 'atan', 'atanh'
+        'sin','cos','log','log10','sqrt','acosh','tan','tanh','asinh', 'atan', 'atanh', 'sinh', 'cosh'
         # 'exp','acos','asin',
-        # 'sinh','cosh'
->>>>>>> 7d859f54
         ]]
     # test first and second arguments independently for 2-argument log
     # test_functions.append(lambda x : cmath.log(x, 1729. + 0j))
