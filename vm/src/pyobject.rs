--- conflicted
+++ resolved
@@ -1032,25 +1032,14 @@
                 dict: ref _dict,
                 ..
             } => format!("<class '{}'>", name),
-<<<<<<< HEAD
-            PyObjectPayload::Instance { dict: _ } => "<instance>".to_string(),
-            PyObjectPayload::Code { code: _ } => "<code>".to_string(),
-=======
-
             PyObjectPayload::Instance { .. } => "<instance>".to_string(),
             PyObjectPayload::Code { .. } => "<code>".to_string(),
->>>>>>> 2c693d9a
             PyObjectPayload::Function { .. } => "<func>".to_string(),
             PyObjectPayload::Generator { .. } => "<generator>".to_string(),
             PyObjectPayload::Frame { .. } => "<frame>".to_string(),
             PyObjectPayload::BoundMethod { .. } => "<bound-method>".to_string(),
-<<<<<<< HEAD
-            PyObjectPayload::RustFunction { function: _ } => "<rustfunc>".to_string(),
-            PyObjectPayload::Module { ref name, dict: _ } => format!("<module '{}'>", name),
-=======
             PyObjectPayload::RustFunction { .. } => "<rustfunc>".to_string(),
             PyObjectPayload::Module { ref name, .. } => format!("<module '{}'>", name),
->>>>>>> 2c693d9a
             PyObjectPayload::Scope { ref scope } => format!("<scope '{:?}'>", scope),
             PyObjectPayload::Slice {
                 ref start,
